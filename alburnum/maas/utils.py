# Copyright 2015 Alburnum Ltd. This software is licensed under
# the GNU Affero General Public License version 3 (see LICENSE).

"""Utilities for the Alburnum MAAS client."""

<<<<<<< HEAD
from __future__ import (
    absolute_import,
    print_function,
    unicode_literals,
    )

__metaclass__ = type
=======
>>>>>>> 9a34c793
__all__ = [
    "parse_docstring",
    "get_response_content_type",
    "prepare_payload",
    "ProfileConfig",
    "sign",
]

from contextlib import (
    closing,
    contextmanager,
)
from email.message import Message
from functools import partial
from inspect import (
    cleandoc,
    getdoc,
)
import json
import os
from os.path import expanduser
import re
import sqlite3
from urllib.parse import (
    quote_plus,
    urlparse,
)

from alburnum.maas.multipart import (
    build_multipart_message,
    encode_multipart_message,
)
from oauthlib import oauth1


def urlencode(data):
    """A version of `urllib.urlencode` that isn't insane.

    This only cares that `data` is an iterable of iterables. Each sub-iterable
    must be of overall length 2, i.e. a name/value pair.

    Unicode strings will be encoded to UTF-8. This is what Django expects; see
    `smart_text` in the Django documentation.
    """
    def dec(string):
        if isinstance(string, bytes):
            string = string.decode("utf-8")
        return quote_plus(string)

    return "&".join(
        "%s=%s" % (dec(name), dec(value))
        for name, value in data)


def get_response_content_type(response):
    """Returns the response's content-type, without parameters.

    If the content-type was not set in the response, returns `None`.

    :type response: :class:`httplib2.Response`
    """
    try:
        content_type = response["content-type"]
    except KeyError:
        return None
    else:
        # It seems odd to create a Message instance here, but at the time of
        # writing it's the only place that has the smarts to correctly deal
        # with a Content-Type that contains a charset (or other parameters).
        message = Message()
        message.set_type(content_type)
        return message.get_content_type()


def prepare_payload(op, method, uri, data):
    """Return the URI (modified perhaps) and body and headers.

    - For GET requests, encode parameters in the query string.

    - Otherwise always encode parameters in the request body.

    - Except op; this can always go in the query string.

    :param method: The HTTP method.
    :param uri: The URI of the action.
    :param data: An iterable of ``name, value`` or ``name, opener``
        tuples (see `name_value_pair`) to pack into the body or
        query, depending on the type of request.
    """
    query = [] if op is None else [("op", op)]

    def slurp(opener):
        with opener() as fd:
            return fd.read()

    if method == "GET":
        query.extend(
            (name, slurp(value) if callable(value) else value)
            for name, value in data)
        body, headers = None, []
    else:
        if data is None or len(data) == 0:
            body, headers = None, []
        else:
            message = build_multipart_message(data)
            headers, body = encode_multipart_message(message)

    uri = urlparse(uri)._replace(query=urlencode(query)).geturl()
    return uri, body, headers


class OAuthSigner:
    """Helper class to OAuth-sign an HTTP request."""

    def __init__(
            self, token_key, token_secret, consumer_key, consumer_secret,
            realm="OAuth"):
        """Initialize a ``OAuthAuthorizer``.

        :type token_key: Unicode string.
        :type token_secret: Unicode string.
        :type consumer_key: Unicode string.
        :type consumer_secret: Unicode string.

        :param realm: Optional.
        """
        def _to_unicode(string):
            if isinstance(string, bytes):
                return string.decode("ascii")
            else:
                return string

        self.token_key = _to_unicode(token_key)
        self.token_secret = _to_unicode(token_secret)
        self.consumer_key = _to_unicode(consumer_key)
        self.consumer_secret = _to_unicode(consumer_secret)
        self.realm = _to_unicode(realm)

    def sign_request(self, url, method, body, headers):
        """Sign a request.

        :param url: The URL to which the request is to be sent.
        :param headers: The headers in the request. These will be updated with
            the signature.
        """
        # The use of PLAINTEXT here was copied from MAAS, but we should switch
        # to HMAC once it works server-side.
        client = oauth1.Client(
            self.consumer_key, self.consumer_secret, self.token_key,
            self.token_secret, signature_method=oauth1.SIGNATURE_PLAINTEXT,
            realm=self.realm)
        # To preserve API backward compatibility convert an empty string body
        # to `None`. The old "oauth" library would treat the empty string as
        # "no body", but "oauthlib" requires `None`.
        body = None if body is None or len(body) == 0 else body
        uri, signed_headers, body = client.sign(url, method, body, headers)
        headers.update(signed_headers)


def sign(uri, headers, credentials):
    """Sign the URI and headers.

    A request method of `GET` with no body content is assumed.

    :param credentials: A tuple of consumer key, token key, and token secret.
    """
    consumer_key, token_key, token_secret = credentials
    auth = OAuthSigner(token_key, token_secret, consumer_key, "")
    auth.sign_request(uri, method="GET", body=None, headers=headers)


class ProfileConfig:
    """Store profile configurations in an sqlite3 database."""

    def __init__(self, database):
        self.database = database
        with self.cursor() as cursor:
            cursor.execute(
                "CREATE TABLE IF NOT EXISTS profiles "
                "(id INTEGER PRIMARY KEY,"
                " name TEXT NOT NULL UNIQUE,"
                " data BLOB)")

    def cursor(self):
        return closing(self.database.cursor())

    def __iter__(self):
        with self.cursor() as cursor:
            results = cursor.execute(
                "SELECT name FROM profiles").fetchall()
        return (name for (name,) in results)

    def __getitem__(self, name):
        with self.cursor() as cursor:
            data = cursor.execute(
                "SELECT data FROM profiles"
                " WHERE name = ?", (name,)).fetchone()
        if data is None:
            raise KeyError(name)
        else:
            return json.loads(data[0])

    def __setitem__(self, name, data):
        with self.cursor() as cursor:
            cursor.execute(
                "INSERT OR REPLACE INTO profiles (name, data) "
                "VALUES (?, ?)", (name, json.dumps(data)))

    def __delitem__(self, name):
        with self.cursor() as cursor:
            cursor.execute(
                "DELETE FROM profiles"
                " WHERE name = ?", (name,))

    @classmethod
    @contextmanager
    def open(cls, dbpath=expanduser("~/.maascli.db")):
        """Load a profiles database.

        Called without arguments this will open (and create) a database in the
        user's home directory.

        **Note** that this returns a context manager which will close the
        database on exit, saving if the exit is clean.
        """
        # Initialise filename with restrictive permissions...
        os.close(os.open(dbpath, os.O_CREAT | os.O_APPEND, 0o600))
        # before opening it with sqlite.
        database = sqlite3.connect(dbpath)
        try:
            yield cls(database)
        except:
            raise
        else:
            database.commit()
        finally:
            database.close()


re_paragraph_splitter = re.compile(
    r"(?:\r\n){2,}|\r{2,}|\n{2,}", re.MULTILINE)

paragraph_split = re_paragraph_splitter.split
docstring_split = partial(paragraph_split, maxsplit=1)
remove_line_breaks = lambda string: (
    " ".join(line.strip() for line in string.splitlines()))

newline = "\n"
empty = ""


def parse_docstring(thing):
    """Parse python docstring for `thing`.

    Returns a tuple: (title, body).  As per docstring convention, title is
    the docstring's first paragraph and body is the rest.
    """
    assert not isinstance(thing, bytes)
    is_string = isinstance(thing, str)
    doc = cleandoc(thing) if is_string else getdoc(thing)
    doc = empty if doc is None else doc
    assert not isinstance(doc, bytes)
    # Break the docstring into two parts: title and body.
    parts = docstring_split(doc)
    if len(parts) == 2:
        title, body = parts[0], parts[1]
    else:
        title, body = parts[0], empty
    # Remove line breaks from the title line.
    title = remove_line_breaks(title)
    # Normalise line-breaks on newline.
    body = body.replace("\r\n", newline).replace("\r", newline)
    return title, body<|MERGE_RESOLUTION|>--- conflicted
+++ resolved
@@ -3,16 +3,6 @@
 
 """Utilities for the Alburnum MAAS client."""
 
-<<<<<<< HEAD
-from __future__ import (
-    absolute_import,
-    print_function,
-    unicode_literals,
-    )
-
-__metaclass__ = type
-=======
->>>>>>> 9a34c793
 __all__ = [
     "parse_docstring",
     "get_response_content_type",
